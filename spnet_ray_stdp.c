#include <stdio.h>
#include <stdlib.h>
#include <string.h>
#include <math.h>
#include <time.h>
#include <stdint.h>

#include <raylib.h>
#define RAYMATH_IMPLEMENTATION
#include <raymath.h>

#define STB_DS_IMPLEMENTATION
#include "stb_ds.h"

#include "palette.h"
#include "neuron.h"

ColourEntry *palette = NULL;

/* Window */
#define WIDTH 1360
#define HEIGHT 768

//#define CE 75  /* excitatory outgoing per neuron */
#define CI 25   /* inhibitory outgoing per neuron */

#define MAX_DELAY 20 /* ms */
#define DT 1         /* ms per sim step */

/* Visualization layout */
#define MARGIN 20

#define RASTER_H 350
#define VTRACE_H 110
#define PANEL_H 50
#define SELECT_TRACE_H 100

<<<<<<< HEAD
// Parametri visualization configurabili
static float *cell_activity;

static int grid_COLS;
static int grid_ROWS;
static int cells; // this number needs to be == N == NE+NI
static int grid_W;
static int grid_H;
static float cell_W;
static float cell_H;
=======
typedef struct
{
    int numCols;
    int numRows;
    int numCells; // this number needs to be == N == NE+NI
    int width; // pixel
    int height; // pixel
    float cellWidth; // pixel
    float cellHeight; // pixel
} Grid;
>>>>>>> 3935b679

float rand01(void)
{
    return (float)rand() / (float)RAND_MAX;
}

<<<<<<< HEAD
//// sqrtf done the quakeIII way (slower than gnu sqrtf on amd phenomII)
//float d_sqrt(float number)
//{
//    int i;
//    float x, y;
//    x = number * 0.5;
//    y = number;
//    i = *(int*)&y;
//    i = 0x5f3759df - (i >> 1);
//    y = *(float*)&i;
//    y = y * (1.5 - (x * y * y));
//    y = y * (1.5 - (x * y * y));
//    return number * y;
//}

=======
>>>>>>> 3935b679
uint f_randi(uint32_t index)
{
    index = (index << 13) ^ index;
    return ((index * (index * index * 15731 + 789221) + 1376312589) & 0x7fffffff);
}

/* Delay queues: for each delay (1..MAX_DELAY) maintain list of targets arriving after that many ms */
typedef struct
{
    int *neuron;   /* target neuron ids */
    float *weight; /* corresponding weights */
    int count;
    int cap;
} DelayBucket;

typedef struct
{
    int r;
    int c;
} CellPos;

int grid_toroidal_dist_sq(Grid *grid, CellPos cell1, CellPos cell2)
{
    // distanza al quadrato considerando wrap-around (toroide) con metriche di griglia euclidea
<<<<<<< HEAD
    int dr = abs(r1 - r2);
    int dc = abs(c1 - c2);
    if (dr > grid_ROWS/2) dr = grid_ROWS - dr;
    if (dc > grid_COLS/2) dc = grid_COLS - dc;
=======
    int dr = abs(cell1.r - cell2.r);
    int dc = abs(cell1.c - cell2.c);
    if (dr > grid->numRows/2) dr = grid->numRows - dr;
    if (dc > grid->numCols/2) dc = grid->numCols - dc;
>>>>>>> 3935b679
    return dr*dr + dc*dc;
}

// Restituisce 1 se la cella (r,c) è in [rmin,rmax] (inclusi) rispetto a centro (rc,cc)
int grid_in_annulus(Grid *grid, CellPos cell, CellPos center_cell, int rmin, int rmax)
{
    int dsq = grid_toroidal_dist_sq(grid, cell, center_cell);
    return (dsq >= rmin*rmin && dsq <= rmax*rmax);
}

// Seleziona k celle casuali nell'anello [rmin,rmax] attorno al centro.
// Restituisce il numero effettivo di celle selezionate (<= k)
// out array deve avere capacità almeno k.
int grid_pick_random_cells_in_annulus(Grid *grid, CellPos center_cell, int rmin, int rmax, int k, CellPos *out)
{
    // Raccogli tutte le celle ammissibili
<<<<<<< HEAD
    CellPos *candidates = (CellPos*)malloc(grid_ROWS * grid_COLS * sizeof(CellPos));
    int cnt = 0;
    for (int r = 0; r < grid_ROWS; r++) {
        for (int c = 0; c < grid_COLS; c++) {
            if (in_annulus(r, c, rc, cc, rmin, rmax)) {
                candidates[cnt].r = r;
                candidates[cnt].c = c;
                cnt++;
=======
    CellPos *candidates = NULL;
    int cnt = 0;
    for (int r = 0; r < grid->numRows; r++) {
        for (int c = 0; c < grid->numCols; c++) {
            if (grid_in_annulus(grid, (CellPos){r, c}, center_cell, rmin, rmax)) {
                CellPos cand = {r, c};
                arrput(candidates, cand);
>>>>>>> 3935b679
            }
        }
    }
    cnt = arrlen(candidates);
    if (cnt == 0) {
        arrfree(candidates);
        candidates = NULL;
        return 0;
    }

    // Se k >= cnt prendiamo tutti
    if (k >= cnt) {
        for (int i = 0; i < cnt; i++)
            out[i] = candidates[i];
        arrfree(candidates);
        candidates = NULL;
        return cnt;
    }

    // altrimenti fisher-yates partial shuffle per estrarre k elementi casuali senza ripetizioni
    for (int i = 0; i < k; i++) {
        int j = i + rand() % (cnt - i);
        // scambia i,j
        CellPos tmp = candidates[i];
        candidates[i] = candidates[j];
        candidates[j] = tmp;
        out[i] = candidates[i];
    }

    arrfree(candidates);
    candidates = NULL;

    return k;
}

/* Raster storage */
#define FIRING_BUF 2000000 /* pair (time, neuron) capacity */

/* STDP parameters (pair-based) */
#define A_plus 0.1f
#define A_minus 0.12f
#define TAU_PLUS 20.0f
#define TAU_MINUS 20.0f
#define W_MIN 0.0f
#define W_MAX 10.0f

typedef struct
{
    int neuron;
    int time_ms;
} FiringTime;

/* Globals */
static IzkNeuron *neurons = NULL;
static DelayBucket *delaybuckets = NULL;    /* index 1..MAX_DELAY used; 0 unused */
static int current_delay_index = 0;         /* rotates every ms */
static FiringTime *firing_times = NULL;            /* circular buffer of pairs (time, neuron) */
static int firing_count = 0;
static int firing_cap = FIRING_BUF;

/* per-neuron v/u history index for selected trace (circular) */
static int vhist_idx = 0;
static int uhist_idx = 0;

/* Selected neuron */
static int selected_neuron = -1;

/* Simulation time */
static int t_ms = 0;

float map(float input, float input_start, float input_end, float output_start, float output_end)
{
    float slope = 1.0 * (output_end - output_start) / (input_end - input_start);
    float output = output_start + slope * (input - input_start);
    return output;
}

/* Utility random */
static float frandf(void)
{
    return (float)rand() / (float)RAND_MAX;
}

/* Clamp helper */
static float clampf(float x, float a, float b)
{
    if (x < a)
        return a;
    if (x > b)
        return b;
    return x;
}

/* helper: convert index -> row,col and viceversa */
<<<<<<< HEAD
static inline CellPos index_to_cellpos(int idx, int *r, int *c) {
    *r = idx / grid_COLS;
    *c = idx % grid_COLS;
    return (CellPos){ *r, *c };
}
static inline int cellpos_to_index(int r, int c) {
    if (r < 0)
        r = (r % grid_ROWS + grid_ROWS) % grid_ROWS;
    if (c < 0)
        c = (c % grid_COLS + grid_COLS) % grid_COLS;
    return r * grid_COLS + c;
=======
static inline CellPos grid_index_to_cellpos(Grid *grid, int idx, CellPos *cell)
{
    *cell = (CellPos){idx / grid->numCols, idx % grid->numCols};
    return *cell;
}
static inline int grid_cellpos_to_index(Grid *grid, CellPos cell)
{
    if (cell.r < 0)
        cell.r = (cell.r % grid->numRows + grid->numRows) % grid->numRows;
    if (cell.c < 0)
        cell.c = (cell.c % grid->numCols + grid->numCols) % grid->numCols;
    return cell.r * grid->numCols + cell.c;
>>>>>>> 3935b679
}
/* helper: convert row,col -> x,y (cell's top left+MARGIN) */
static inline Vector2 grid_cellpos_to_vec2(Grid *grid, CellPos cp)
{
    Vector2 ret = {0};
<<<<<<< HEAD
    ret.x = MARGIN + cp.c * cell_W;
    ret.y = MARGIN + cp.r * cell_H;
=======
    ret.x = MARGIN + cp.c * grid->cellWidth;
    ret.y = MARGIN + cp.r * grid->cellHeight;
>>>>>>> 3935b679
    return ret;
}

/* Initialize delay buckets */
static void init_delay_buckets(void)
{
    if (arrlen(delaybuckets) != 0) {
        arrfree(delaybuckets);
    }
    delaybuckets = NULL;
    arrsetlen(delaybuckets, MAX_DELAY+1);
    for (int d = 0; d <= MAX_DELAY; d++) {
        delaybuckets[d].neuron = NULL;
        delaybuckets[d].weight = NULL;
        delaybuckets[d].count = 0;
        delaybuckets[d].cap = 0;
    }
    current_delay_index = 0;
}

/* Ensure capacity for bucket */
static void ensure_bucket_cap(DelayBucket *db, int need)
{
    if (db->cap >= need)
        return;
    int newcap = db->cap>0 ? db->cap*2 : 64;
    while (newcap < need)
        newcap *= 2;
    arrsetlen(db->neuron, newcap);
    arrsetlen(db->weight, newcap);
    db->cap = newcap;
}

/* Push to bucket (used when scheduling spikes) */
static void bucket_push(DelayBucket *db, int neuron, float weight)
{
    ensure_bucket_cap(db, db->count + 1);
    db->neuron[db->count] = neuron;
    db->weight[db->count] = weight;
    db->count++;
}

/* Pop all from bucket (used when delivering) */
static void bucket_clear(DelayBucket *db)
{
    db->count = 0;
}

int* array_permute(int *arr, int N)
{
    if (arr == NULL || arrlen(arr) == 0) {
        arrsetlen(arr, N);
    }
    for (int i = 0; i < N; ++i)
        arr[i] = i;
    for (int i = N-1; i > 0; --i) {
        int j = rand() % (i+1);
        int tmp = arr[i];
        arr[i] = arr[j];
        arr[j] = tmp;
    }
    return arr;
}

<<<<<<< HEAD
int factors(long long n, long long *a, long long *b)
{
    double R = 16.0/9.0 ;

    if (n <= 0) {
        fprintf(stderr, "N deve essere positivo\n");
        return 1;
=======
typedef struct
{
    long long rows;
    long long cols;
} gridFactors;

gridFactors factors(long long num, double R)
{
    gridFactors ret = {0};

    if (num <= 0) {
        fprintf(stderr, "N deve essere positivo\n");
        return ret;
>>>>>>> 3935b679
    }

    double best_diff = INFINITY;
    // Primo pass: trovare la differenza minima assoluta |(double)a/b - R|
<<<<<<< HEAD
    for (long long a = 1; a * a <= n; ++a) {
        if (n % a == 0) {
            long long b = n / a;
            double ratio1 = (double)a / (double)b;
            double diff1 = fabs(ratio1 - R);
            if (diff1 < best_diff) best_diff = diff1;

            // considerare anche la coppia invertita se diversa
            if (a != b) {
                double ratio2 = (double)b / (double)a;
                double diff2 = fabs(ratio2 - R);
                if (diff2 < best_diff) best_diff = diff2;
=======
    for (long long col = 1; col * col <= num; ++col) {
        if (num % col == 0) {
            long long row = num / col;
            double ratio1 = (double)col / (double)row;
            double diff1 = fabs(ratio1 - R);
            if (diff1 < best_diff)
                best_diff = diff1;

            // considerare anche la coppia invertita se diversa
            if (col != row) {
                double ratio2 = (double)row / (double)col;
                double diff2 = fabs(ratio2 - R);
                if (diff2 < best_diff)
                    best_diff = diff2;
>>>>>>> 3935b679
            }
        }
    }

    // Seconda pass: stampare tutte le coppie che raggiungono best_diff (tolleranza per fp)
    const double eps = 1e-12;
<<<<<<< HEAD
    printf("Fattori di %lld con rapporto vicino a %.12g (diff minima = %.12g):\n", n, R, best_diff);
    for (long long a = 1; a * a <= n; ++a) {
        if (n % a == 0) {
            long long b = n / a;
            double ratio1 = (double)a / (double)b;
            double diff1 = fabs(ratio1 - R);
            if (fabs(diff1 - best_diff) <= eps) {
                printf("%lld x %lld  -> rapporto = %.12g\n", a, b, ratio1);
            }
            if (a != b) {
                double ratio2 = (double)b / (double)a;
                double diff2 = fabs(ratio2 - R);
                if (fabs(diff2 - best_diff) <= eps) {
                    printf("%lld x %lld  -> rapporto = %.12g\n", b, a, ratio2);
                }
            }
        }
    }

    return 0;
=======
    printf("Fattori di %lld con rapporto vicino a %.12g (diff minima = %.12g):\n", num, R, best_diff);
    for (long long col = 1; col * col <= num; ++col) {
        if (num % col == 0) {
            long long row = num / col;
            double ratio1 = (double)col / (double)row;
            double diff1 = fabs(ratio1 - R);
            if (fabs(diff1 - best_diff) <= eps) {
                printf("%lld x %lld  -> rapporto = %.12g\n", col, row, ratio1);
            }
            if (col != row) {
                double ratio2 = (double)row / (double)col;
                double diff2 = fabs(ratio2 - R);
                if (fabs(diff2 - best_diff) <= eps) {
                    printf("%lld x %lld  -> rapporto = %.12g\n", row, col, ratio2);
                }
            }
            ret.cols = row;
            ret.rows = col;
        }
    }

    return ret;
}

static float mm_per_cell(Grid *grid)
{
    const float R_mm = 8.0f;
    const float area_mm2 = 4.0f * 3.14159265358979323846f * R_mm * R_mm;
    const float mm2_per_cell = area_mm2 / (float)grid->numCells;
    return sqrtf(mm2_per_cell);
}

static float mm_to_cells_float(Grid *grid, float mm)
{
    return mm / mm_per_cell(grid);
}

static unsigned char compute_delay_from_cells(Grid *grid, int cell_dist, float velocity_m_per_s)
{
    float dist_mm = cell_dist * mm_per_cell(grid);
    float dist_m = dist_mm / 1000.0f;
    float d_ms = (dist_m / velocity_m_per_s) * 1000.0f;
    int di = (int)ceilf(d_ms);
    if (di < 1) di = 1;
    if (di > MAX_DELAY) di = MAX_DELAY;
    return (unsigned char)di;
>>>>>>> 3935b679
}

/* Initialize network (connections, weights, delays, v/u, buffers) */
static void init_network(Grid *grid)
{
<<<<<<< HEAD
    vhist_idx = 0;
    /* per-neuron u history index for selected trace (circular) */
    uhist_idx = 0;

    /* Alloca e imposta eccitatorio/inibitorio casualmente:
=======
    /* per-neuron v,u history index for selected trace (circular) */
    vhist_idx = 0;
    uhist_idx = 0;

    /* Alloca e imposta tutto eccitatorio/inibitorio casualmente:
>>>>>>> 3935b679
     * crea un array di N zeri, imposta NE posizioni a 1 senza
     * ripetizione (Fisher–Yates)*/
    /* flags: 1 = eccitatorio, 0 = inibitorio */
    float exc_to_inh_ratio = 3.0 / 4.0; // exc to inh ratio
    int num_exc = grid->numCells * exc_to_inh_ratio; // number of exc neurons

    uint8_t *flags = (uint8_t*)calloc(grid->numCells, sizeof(uint8_t));
    int *pool = (int*)malloc(grid->numCells * sizeof(int));
    for (int i = 0; i < grid->numCells; ++i)
        pool[i] = i;
    for (int k = 0; k < num_exc; ++k) {
        int r = rand() % (grid->numCells - k);
        flags[pool[r]] = 1;
        pool[r] = pool[grid->numCells - k - 1]; /* rimosso dallo pool */
    }
    free(pool);

<<<<<<< HEAD
    arrsetlen(neurons, N);
=======
>>>>>>> 3935b679
    /* allocate */
    arrsetlen(neurons, grid->numCells);
    arrsetlen(firing_times, firing_cap);

    for (int i = 0; i < grid->numCells; i++) {
        neurons[i].cell_activity = 0.0f;
    }

<<<<<<< HEAD
    cell_activity = (float*)calloc(cells, sizeof(float));

=======
    /* parametri del paper in mm */
    const float local_exc_span_mm = 1.5f;
    const float inh_span_mm = 0.5f;
    const float collateral_radius_mm = 0.5f;
    const float long_range_axon_length_mm = 12.0f;
    const float vel_myelinated = 1.0f;
    const float vel_unmyelinated = 0.15f;
    const int exc_local_targets = 75;
    const int exc_distant_targets = 25;
    const int inh_local_targets = 25;
>>>>>>> 3935b679

    /* init neurons usando flags[i] */
    for (int i = 0; i < grid->numCells; i++) {
        float ra = 0.0f;
        float ra2 = 0.0f;

        neurons[i].is_exc = (uint8_t)flags[i];

        ra = rand01();
        neurons[i].a = neurons[i].is_exc ? 0.02f : 0.02f + 0.08f * ra;
        ra = rand01();
        neurons[i].b = neurons[i].is_exc ? 0.2f : 0.25f - 0.05f * ra;
        ra = rand01(); ra2 = ra * ra;
        neurons[i].c = neurons[i].is_exc ? -65.0f + 15.0f * ra2 : -65.0f;
        ra = rand01(); ra2 = ra * ra;
        neurons[i].d = neurons[i].is_exc ? 8.0f - 6.0f * ra2 : 2.0f;

        neurons[i].v = neurons[i].c;
        neurons[i].u = neurons[i].b * neurons[i].v;
        neurons[i].last_spike_time = -1000000;
        for (int k = 0; k < VUBUF_LEN_MS; k++) {
            neurons[i].v_hist[k] = neurons[i].v;
            neurons[i].u_hist[k] = neurons[i].u;
        }
    }

<<<<<<< HEAD
    /* init connections usando flags[i] */
    for (int i = 0; i < N; i++) {
        int K = flags[i] ? CE : CI;
        CellPos *selected = NULL;
        arrsetlen(selected, neurons[i].is_exc ? CE : CI);
        int selected_count = 0;

        int rmin = 0;
        int rmax = neurons[i].is_exc ? 6 : 3;
        CellPos this_cell = index_to_cellpos(i, &this_cell.r, &this_cell.c);
        // primo picking iniziale
        selected_count = pick_random_cells_in_annulus(this_cell.r, this_cell.c, rmin, rmax, K, selected);

        neurons[i].outconn.targets = (int*)malloc(K * sizeof(int));
        neurons[i].outconn.weights = (float*)malloc(K * sizeof(float));
        neurons[i].outconn.delay = (unsigned char*)malloc(K * sizeof(unsigned char));
        for (int j = 0; j < K; j++) {
            int t = rand() % selected_count;
            neurons[i].outconn.targets[j] = cellpos_to_index(selected[t].r, selected[t].c);
            if (flags[i]) {
                /* excitatory initial weight random around 6.0 +- */
                neurons[i].outconn.weights[j] = 6.0f * frandf();
                /* excitatory delay 1..MAX_DELAY */
                neurons[i].outconn.delay[j] = (unsigned char)(1 + (rand() % MAX_DELAY));
            } else {
                /* inhibitory negative weight */
                neurons[i].outconn.weights[j] = -5.0f * frandf();
                neurons[i].outconn.delay[j] = 1; /* inhibitory delay 1 ms */
=======
    /* principale loop sui neuroni */
    for (int i = 0; i < grid->numCells; ++i) {
        int is_exc = neurons[i].is_exc;
        int K = is_exc ? (exc_local_targets + exc_distant_targets) : inh_local_targets;

        neurons[i].outconn.targets = NULL;
        neurons[i].outconn.weights = NULL;
        neurons[i].outconn.delay = NULL;

        CellPos this_cell = {0};
        grid_index_to_cellpos(grid, i, &this_cell);

        /* 1) local targets: usa annulus con rmin=0, rmax = radius_in_cells */
        float local_mm = is_exc ? local_exc_span_mm : inh_span_mm;
        int rmax_local = (int)ceilf(mm_to_cells_float(grid, local_mm));
        CellPos *tmp = NULL;
        int need = is_exc ? exc_local_targets : inh_local_targets;
        arrsetlen(tmp, need);
        int found_local = grid_pick_random_cells_in_annulus(grid, this_cell, 0, rmax_local, need, tmp);
        arrsetlen(tmp, found_local);
        for (int j = 0; j < found_local; ++j) {
            int targ = grid_cellpos_to_index(grid, tmp[j]);
            if (targ != i) {
                arrput(neurons[i].outconn.targets, targ);
                if (is_exc) {
                    arrput(neurons[i].outconn.weights, 6.0f * frandf());
                    int dsq = grid_toroidal_dist_sq(grid, this_cell, tmp[j]);
                    int cell_dist = (int)floorf(sqrtf((float)dsq) + 0.5f);
                    arrput(neurons[i].outconn.delay, compute_delay_from_cells(grid, cell_dist, vel_unmyelinated));
                } else {
                    arrput(neurons[i].outconn.weights, -5.0f * frandf());
                    arrput(neurons[i].outconn.delay, 1);
                }
            }
        }
        arrfree(tmp);

        /* 2) excitatory distant targets: scegli punto a distanza ~12mm e prendi annulus radius = 0.5mm attorno ad esso */
        if (is_exc) {
            /* convert lengths to cells */
            int target_cell_dist = (int)roundf(mm_to_cells_float(grid, long_range_axon_length_mm));
            int collateral_rcells = (int)ceilf(mm_to_cells_float(grid, collateral_radius_mm));

            /* troviamo candidate center cells a distanza target_cell_dist (annulus rmin=r-1,rmax=r+1) */
            CellPos *ring = NULL;
            int need_ring = 1;
            arrsetlen(ring, need_ring);
            /* usa annulus intorno al centro della sorgente: rmin=rmax=target_cell_dist per cercare celle a quella distanza */
            int found_ring = grid_pick_random_cells_in_annulus(grid, this_cell, target_cell_dist - 1, target_cell_dist + 1, need_ring, ring);
            arrsetlen(ring, found_ring);
            /* se non troviamo abbastanza centri, accettiamo quelli trovati; da ciascuno prendiamo fino a exc_distant_targets */
            if (found_ring > 0) {
                int need = exc_distant_targets;
                for (int rc_idx = 0; rc_idx < found_ring && need > 0; ++rc_idx) {
                    CellPos center = ring[rc_idx];
                    CellPos *near = NULL;
                    arrsetlen(near, need);
                    int got = grid_pick_random_cells_in_annulus(grid, center, 0, collateral_rcells, need, near);
                    arrsetlen(near, got);
                    for (int jj = 0; jj < got; ++jj) {
                        int targ = grid_cellpos_to_index(grid, near[jj]);
                        arrput(neurons[i].outconn.targets, targ);
                        arrput(neurons[i].outconn.weights, 6.0f * frandf());
                        int dsq = grid_toroidal_dist_sq(grid, center, near[jj]);
                        int cell_dist = (int)floorf(sqrtf((float)dsq) + 0.5f);
                        arrput(neurons[i].outconn.delay, compute_delay_from_cells(grid, cell_dist, vel_myelinated));
                    }
                    arrfree(near); near = NULL;
                }
>>>>>>> 3935b679
            }
            arrfree(ring); ring = NULL;
        }
<<<<<<< HEAD
        arrfree(selected);
=======

//        /* 3) riempi con bersagli casuali se necessario */
//        while (filled < K) {
//            int targ = rand() % N;
//            neurons[i].outconn.targets[filled] = targ;
//            if (is_exc) {
//                neurons[i].outconn.weights[filled] = 6.0f * frandf();
//                int tr, tc;
//                index_to_cellpos(targ, &tr, &tc);
//                int dsq = toroidal_dist_sq(cr, cc, tr, tc);
//                int cell_dist = (int)floorf(sqrtf((float)dsq) + 0.5f);
//                neurons[i].outconn.delay[filled] = compute_delay_from_cells(cell_dist, vel_unmyelinated);
//            } else {
//                neurons[i].outconn.weights[filled] = -5.0f * frandf();
//                neurons[i].outconn.delay[filled] = 1;
//            }
//            filled++;
//        }
//    }
//    /* init connections usando neurons[i].is_exc */
//    for (int i = 0; i < grid->numCells; i++) {
//        int K = neurons[i].is_exc ? CE : CI;
//        CellPos *selected = NULL;
//        arrsetlen(selected, K);
//
//        int rmax = neurons[i].is_exc ? 6 : 3;
//        CellPos this_cell = grid_index_to_cellpos(grid, i, &this_cell);
//        // primo picking iniziale
//        grid_pick_random_cells_in_annulus(grid, this_cell, 0, rmax, K, selected);
//
//        neurons[i].outconn.targets = NULL;
//        neurons[i].outconn.weights = NULL;
//        neurons[i].outconn.delay = NULL;
//        for (int j = 0; j < K; j++) {
//            CellPos c = {selected[j].r, selected[j].c};
//            arrput(neurons[i].outconn.targets, grid_cellpos_to_index(grid, c));
//            if (neurons[i].is_exc) {
//                /* excitatory initial weight random around 6.0 +- */
//                arrput(neurons[i].outconn.weights, 6.0f * frandf());
//                /* excitatory delay 1..MAX_DELAY */
//                arrput(neurons[i].outconn.delay, (unsigned char)(1 + (rand() % MAX_DELAY)));
//            } else {
//                /* inhibitory negative weight */
//                arrput(neurons[i].outconn.weights, -5.0f * frandf());
//                arrput(neurons[i].outconn.delay, 1); /* inhibitory delay 1 ms */
//            }
//        }
//
//        arrfree(selected);
>>>>>>> 3935b679
    }

    init_delay_buckets();
    firing_count = 0;
    t_ms = 0;
    vhist_idx = 0;
    selected_neuron = -1;

    free(flags);
}

/* Free network memory */
static void free_network(Grid *grid)
{
    if (!neurons)
        return;
    for (int i = 0; i < grid->numCells; i++) {
        arrfree(neurons[i].outconn.targets);
        arrfree(neurons[i].outconn.weights);
        arrfree(neurons[i].outconn.delay);
    }
    arrfree(firing_times);
    for (int d = 0; d <= MAX_DELAY; d++) {
        arrfree(delaybuckets[d].neuron);
        arrfree(delaybuckets[d].weight);
    }
    arrfree(delaybuckets);
    arrfree(neurons);
}

/* Add firing to circular buffer of pairs (time, neuron) */
static void add_firing_record(int time_ms, int neuron)
{
    if (firing_count >= firing_cap) {
        /* simple downsample: shift keep half */
        int keep = firing_cap / 2;
        int start = (firing_count - keep);
        memmove(firing_times, firing_times + start, keep * sizeof(int));
        firing_count = keep;
    }
    firing_times[firing_count] = (FiringTime){ neuron, time_ms };
    firing_count++;
}

/* STDP weight update on spike: apply pair-based approximation
   When neuron 'pre' spikes at time t_pre, potentiate outgoing synapses to posts that spiked recently.
   When neuron 'post' spikes at time t_post, depress incoming excitatory synapses from pres that spiked recently.
   We'll implement updates at pre spike time on outgoing weights using last_spike_time[post].
*/
static void apply_stdp_on_pre(int pre, int t_pre)
{
    int K = arrlen(neurons[pre].outconn.targets); /* only excitatory neurons have CE */
    if (!neurons[pre].is_exc) /* only excitatory synapses are plastic */
        return;
    for (int i = 0; i < K; i++) {
        int post = neurons[pre].outconn.targets[i];
        int t_post = neurons[post].last_spike_time;
        if (t_post <= -100000)
            continue;
        int dt = t_pre - t_post; /* positive if pre after post => depression */
        if (dt > 0 && dt < 1000) {
            /* pre after post -> LTD (A_minus), dt positive */
            float dw = -A_minus * expf(- (float)dt / TAU_MINUS);
            neurons[pre].outconn.weights[i] += dw;
        } else {
            /* pre before post => potentiation handled when post spikes, to keep symmetry we handle both sides:
               We'll also handle LTP when pre precedes post by applying when post spikes (below). */
        }
        /* clamp */
        neurons[pre].outconn.weights[i] =
                clampf(neurons[pre].outconn.weights[i], W_MIN, W_MAX);
    }
}

/* Called when a neuron spikes (post), apply LTP for incoming excitatory synapses.
   We don't store incoming lists for memory reasons, so iterate all excitatory neurons and check if they connect to 'post' - costly but acceptable for moderate CE/NE.
   Optimization: only check outgoing from excitatory population.
*/
static void apply_stdp_on_post(Grid *grid, int post, int t_post)
{
    /* For each excitatory neuron pre, check its outgoing connections for post */
    for (int pre = 0; pre < grid->numCells; pre++) {
        if (neurons[pre].is_exc) {
            int K = arrlen(neurons[pre].outconn.targets);
            for (int j = 0; j < K; j++) {
                if (neurons[pre].outconn.targets[j] != post)
                    continue;
                int t_pre = neurons[pre].last_spike_time;
                if (t_pre <= -100000)
                    continue;
                int dt = t_post - t_pre; /* positive if post after pre => potentiation */
                if (dt > 0 && dt < 1000) {
                    float dw = A_plus * expf(- (float)dt / TAU_PLUS);
                    neurons[pre].outconn.weights[j] += dw;
                    /* clamp */
                    neurons[pre].outconn.weights[j] = clampf(neurons[pre].outconn.weights[j], W_MIN, W_MAX);
                }
            }
        }
    }
}

/* Schedule a delivered event: place target in delay bucket for appropriate arrival time */
static void schedule_spike_delivery(int pre, int conn_index)
{
    int post = neurons[pre].outconn.targets[conn_index];
    float w = neurons[pre].outconn.weights[conn_index];
    int delay = neurons[pre].outconn.delay[conn_index];
    if (delay < 1)
        delay = 1;
    if (delay > MAX_DELAY)
        delay = MAX_DELAY;
    int bucket_idx = (current_delay_index + delay) % (MAX_DELAY+1);
    /* note: using 0..MAX_DELAY buckets, but we never place into index 0 unless delay==0; safe since bucket array sized */
    bucket_push(&delaybuckets[bucket_idx], post, w);
}

/* Simulation single step (1 ms) */
static void sim_step(Grid *grid)
{
    /* 1) Deliver all events in the current bucket (arrivals scheduled for this ms) */
    DelayBucket *db = &delaybuckets[current_delay_index];
    /* produce an input array I for this ms */
    for (int i = 0; i < grid->numCells; i++)
        neurons[i].I = 0.0f;

    for (int k = 0; k < db->count; k++) {
        int neuron = db->neuron[k];
        float w = db->weight[k];
        neurons[neuron].I += w;
    }
    /* clear bucket for reuse (it will be filled for future times) */
    bucket_clear(db);

    /* 2) External noisy input: Poisson-like drive to excitatory neurons */
    for (int i = 0; i < grid->numCells; i++) {
        if (neurons[i].is_exc)
            if (frandf() < 0.01f)
                neurons[i].I += 24.0f * frandf();
    }

    int num_steps = 2;
    for (int step = 0; step < num_steps; ++step) {
        /* 3) Integrate neuron dynamics (Izhikevich) */
        for (int i = 0; i < grid->numCells; i++) {
            float dv = 0.04f * neurons[i].v * neurons[i].v + 5.0f * neurons[i].v + 140.0f - neurons[i].u + neurons[i].I;
            neurons[i].v += dv * (DT / (float)num_steps);
            neurons[i].u += neurons[i].a * (neurons[i].b * neurons[i].v - neurons[i].u) * (DT / (float)num_steps);
        }

        /* 4) Check for spikes (v >= 30) */
        for (int i = 0; i < grid->numCells; i++) {
            if (neurons[i].v >= 30.0f) {
                /* record spike */
                add_firing_record(t_ms, i);
                /* STDP: apply pre-spike rule (depression for pre after recent post) */
                apply_stdp_on_pre(i, t_ms);
                /* reset */
                neurons[i].v = neurons[i].c;
                neurons[i].u += neurons[i].d;
                /* schedule deliveries to targets according to their delays */
                int K = arrlen(neurons[i].outconn.targets);
                for (int j = 0; j < K; j++) {
                    schedule_spike_delivery(i, j);
                }
                /* STDP: handle post-spike LTP for incoming excitatory synapses */
                apply_stdp_on_post(grid, i, t_ms);
                /* update last spike time */
                neurons[i].last_spike_time = t_ms;
            }
        }
    }

    /* 5) advance delay index and time, update v history buffer index */
    current_delay_index = (current_delay_index + 1) % (MAX_DELAY+1);
    t_ms += DT;
    vhist_idx = (vhist_idx + 1) % VUBUF_LEN_MS;
    uhist_idx = (uhist_idx + 1) % VUBUF_LEN_MS;
<<<<<<< HEAD
    for (int i = 0; i < N; i++) {
=======
    for (int i = 0; i < grid->numCells; i++) {
>>>>>>> 3935b679
        neurons[i].v_hist[vhist_idx] = neurons[i].v;
        neurons[i].u_hist[uhist_idx] = neurons[i].u;
    }
}

/* compute mean excitatory weight */
static float mean_exc_weight(Grid *grid)
{
    double s = 0.0;
    long cnt = 0;
    for (int i = 0; i < grid->numCells; i++) {
        if (neurons[i].is_exc) {
            int CE = arrlen(neurons[i].outconn.weights);
            for (int j = 0; j < CE; j++) {
                s += neurons[i].outconn.weights[j];
                cnt++;
            }
        }
    }
    if (cnt == 0)
        return 0.0f;
    return (float)(s / cnt);
}

/* Find neuron by clicking raster: map x,y to time and neuron id */
static int neuron_from_raster_click(Grid *grid, int click_x, int click_y, int rx, int ry, int rw, int rh)
{
    /* If click outside raster area return -1 */
    if (click_x < rx || click_x > rx+rw || click_y < ry || click_y > ry+rh)
        return -1;
    /* x -> neuron id: left excitatory, right inhibitory */
    int rely = click_y - ry;
    if (rely < 24) /* header area */
        return -1;
    int nid = -rx + map(click_x, 0.0, rw, 0.0, (float)grid->numCells);
    /* excitatory map */
    if (nid < 0)
        nid = 0;
    if (nid >= grid->numCells)
        nid = grid->numCells-1;
    return nid;
}

/* Find neuron by clicking raster: map x,y to time and neuron id */
static int cell_index_from_grid_click(Grid *grid, int click_x, int click_y, int rx, int ry, int rw, int rh)
{
    int rel_x = click_x - rx;
    int rel_y = click_y - ry;

    /* If click outside grid area return -1 */
    if (click_x <= rx || click_x >= rx+rw || click_y <= ry || click_y >= ry+rh)
        return -1;

<<<<<<< HEAD
    int nidx = map(rel_x, 0, grid_W, 0, grid_COLS);
    int nidy = map(rel_y, 0, grid_H, 0, grid_ROWS);;

    int nid = nidy * grid_COLS + nidx;
=======
    CellPos cell = {
            map(rel_y, 0, grid->height, 0, grid->numRows),
            map(rel_x, 0, grid->width,  0, grid->numCols)
    };

    int cell_idx = cell.r * grid->numCols + cell.c;
>>>>>>> 3935b679

    if (cell_idx < 0)
        cell_idx = 0;
    if (cell_idx >= grid->numCells)
        cell_idx = grid->numCells-1;

    return cell_idx;
}

bool graphics_raster = true;
bool graphics_grid = false;

/* Draw selected neuron v(t) trace */
static void draw_selected_trace(int sx, int sy, int sw, int sh)
{
    if (selected_neuron < 0) {
        DrawText(TextFormat("No neuron selected. Click %s to select.", (graphics_raster==true)?"raster":"grid"), sx+10, sy+10, 14, GRAY);
        return;
    }
    char buf[128];
    snprintf(buf, sizeof(buf), "Neuron %d  v,u(t) last %d ms", selected_neuron, VUBUF_LEN_MS);
    DrawText(buf, sx+10, sy+10, 14, LIGHTGRAY);

    /* draw outline */
    DrawRectangleLines(sx, sy, sw, sh, LIGHTGRAY);

    /* find time window: show last VUBUF_LEN_MS ms */
    int idx = vhist_idx;
    float vv;
    float uu;
    int vpx_prev = -1, vpy_prev = -1;
    int upx_prev = -1, upy_prev = -1;
    for (int k = 0; k < VUBUF_LEN_MS; ++k) {
        int pos = (idx - (VUBUF_LEN_MS-1) + k);
        while (pos < 0)
            pos += VUBUF_LEN_MS;
        pos %= VUBUF_LEN_MS;
        vv = neurons[selected_neuron].v_hist[pos];
        uu = neurons[selected_neuron].u_hist[pos];
        /* map vv (-100..40) to y */
        float vnorm = (vv + 100.0f) / 140.0f;
        float unorm = (uu + 100.0f) / 140.0f;
        vnorm = vnorm < 0 ? 0 : vnorm;
        vnorm = vnorm > 1 ? 1 : vnorm;
        unorm = unorm < 0 ? 0 : unorm;
        unorm = unorm > 1 ? 1 : unorm;
        float x = sx + 1 + ((float)k / (float)(VUBUF_LEN_MS-1) * (float)(sw-2));
        float vy = sy + 1 + 10 + ((1.0f - vnorm) * (sh - 20));
        float uy = sy + 1 + 10 + ((1.0f - unorm) * (sh - 20));
        Color vC = neurons[selected_neuron].is_exc ? GREEN : DARKGREEN;
        Color uC = neurons[selected_neuron].is_exc ? SKYBLUE : BLUE;
        if (k > 0) {
            DrawLine(vpx_prev, vpy_prev, x, vy, vC);
            DrawLine(upx_prev, upy_prev, x, uy, uC);
        }
        vpx_prev = x; vpy_prev = vy;
        upx_prev = x; upy_prev = uy;
    }
}

// compute cell activities (using interleaved mapping)
void compute_cell_activity(Grid *grid)
{
    // zero
<<<<<<< HEAD
    for (int k = 0; k < cells; k++)
        cell_activity[k] = 0.0f;
=======
    for (int k = 0; k < grid->numCells; k++)
        neurons[k].cell_activity = 0.0f;
>>>>>>> 3935b679

    // accumulate contributions per neuron into its cell
    for (int cell = 0; cell < grid->numCells; cell++) {
        // metric: weighted sum of receptor conductances and depolarization
        float metric = 0.0f;
//        if (disp_ampa)
//            metric += fabsf(syn[i].g_ampa);
//        if (disp_nmda)
//            metric += 0.5f * fabsf(syn[i].g_nmda);
//        if (disp_gabaa)
//            metric += fabsf(syn[i].g_gabaa);
//        if (disp_gabab)
//            metric += 0.5f * fabsf(syn[i].g_gabab);
        float vdep = neurons[cell].v + 65.0f;
        if (vdep > 0.0f)
            metric += 0.02f * vdep;
        neurons[cell].cell_activity += metric;
    }
    // normalize
<<<<<<< HEAD
    for (int k = 0; k < cells; k++) {
=======
    for (int k = 0; k < grid->numCells; k++) {
>>>>>>> 3935b679
        // normalization scale empirical
        float val = neurons[k].cell_activity; // TESTING / 20.0f;
        if (val > 1.0f)
            val = 1.0f;
        neurons[k].cell_activity = val;
    }
}

void grid_show(Grid *grid)
{
<<<<<<< HEAD
    DrawRectangleLines(MARGIN, MARGIN, grid_W, grid_H, WHITE);
    for (int r = 0; r < grid_ROWS; r++) {
        for (int c = 0; c < grid_COLS; c++) {
            int idx = r*grid_COLS + c;
            float val = cell_activity[idx];
            Color col = Palette_Sample(&palette, val);
            int x = MARGIN + c * cell_W;
            int y = MARGIN + r * cell_H;
            DrawRectangle(x+1, y+1, cell_W - 1, cell_H - 1, col);
            if (idx == selected_neuron) {
                DrawRectangleLines(x, y, cell_W, cell_H, MAGENTA);
=======
    DrawRectangleLines(MARGIN, MARGIN, grid->width, grid->height, WHITE);

    for (int r = 0; r < grid->numRows; r++) {
        for (int c = 0; c < grid->numCols; c++) {
            int idx = grid_cellpos_to_index(grid, (CellPos){r, c});
            float val = neurons[idx].cell_activity;
            Color col = Palette_Sample(&palette, val);
            int x = MARGIN + (float)c * (float)grid->cellWidth;
            int y = MARGIN + (float)r * (float)grid->cellHeight;
            DrawRectangle(x+1, y+1, grid->cellWidth - 1, grid->cellHeight - 1, col);
            if (idx == selected_neuron) {
                DrawRectangleLines(x, y, grid->cellWidth, grid->cellHeight, MAGENTA);
>>>>>>> 3935b679
            }
        }
    }

    // overlay UI text
//    DrawText("Controls: P Pause | R Reset | +/- Speed | 1 AMPA 2 NMDA 3 GABAA 4 GABAB", 10, 8, 18, WHITE);
//    DrawText(TextFormat("Sim steps/frame: %d   Paused: %s", steps_per_frame, paused ? "YES" : "NO"), 10, 30, 16, WHITE);
//    DrawText(TextFormat("Display chan: AMPA[%c] NMDA[%c] GABAA[%c] GABAB[%c]",
//            disp_ampa ? 'X' : ' ', disp_nmda ? 'X' : ' ', disp_gabaa ? 'X' : ' ', disp_gabab ? 'X' : ' '),
//            10, 50, 16, WHITE);
//    DrawText(TextFormat("Sim time: %.0f ms", (sim_step_counter * sim_dt)), 10, 70, 16, WHITE);
//    DrawText(TextFormat("Firing recorded: %d", firing_count), 10, 90, 16, WHITE);
//    DrawText(TextFormat("g_exc_gain: %f  g_inh_gain: %f", g_exc_gain, g_inh_gain), 10, 110, 16, WHITE);
}

int main(void)
{
    srand((unsigned)time(NULL));

<<<<<<< HEAD
    grid_COLS = 40;
    grid_ROWS = 25;
    cells = (grid_COLS*grid_ROWS); // this number needs to be == N == NE+NI
    grid_W = (WIDTH - 2*MARGIN);
    grid_H = (HEIGHT - 2*MARGIN);
    cell_W = ((float)grid_W / (float)grid_COLS);
    cell_H = ((float)grid_H / (float)grid_ROWS);
=======
    int grid_width = (WIDTH - 2*MARGIN);
    int grid_height = (HEIGHT - 2*MARGIN);
    int num_cells = 2000;
    gridFactors gf = factors(num_cells, (double)grid_width/(double)grid_height);;
    Grid grid = {
            .numCols = gf.cols,
            .numRows = gf.rows,
            .numCells = (gf.cols*gf.rows),
            .width = grid_width,
            .height = grid_height,
            .cellWidth = ((float)grid_width / (float)gf.cols),
            .cellHeight = ((float)grid_height / (float)gf.rows)
    };
>>>>>>> 3935b679

    Palette_init(&palette, STOCK_COLDHOT3);

    // Parametri di esempio
    int rmin = 0;
    int rmax = 6;
<<<<<<< HEAD
    int k = CE; // numero di celle da estrarre

    // centro iniziale al centro della griglia
    int center_r = grid_ROWS / 2;
    int center_c = grid_COLS / 2;

    CellPos *selected = (CellPos*)malloc(k * sizeof(CellPos));
    int selected_count = 0;

    // primo picking iniziale
    selected_count = pick_random_cells_in_annulus(center_r, center_c, rmin, rmax, k, selected);
=======

    // centro iniziale al centro della griglia
    CellPos center = { grid.numRows / 2, grid.numCols / 2 };
>>>>>>> 3935b679

    InitWindow(WIDTH, HEIGHT, "spnet_ray_stdp - Izhikevich + STDP (C + raylib)");
    SetTargetFPS(30);

    init_network(&grid);

    int paused = 0;
    int show_graphics = 1;
    int show_fps = 0;
    int steps_per_frame = 1;

    bool graphics_raster = true;
    bool graphics_grid = false;

    while (!WindowShouldClose())
    {
        int mx = GetMouseX();
        int my = GetMouseY();

        /* input */
        if (IsKeyPressed(KEY_G)) {
            graphics_raster = !graphics_raster;
            graphics_grid = !graphics_grid;
        }
        if (IsKeyPressed(KEY_F))
            show_fps = !show_fps;
        if (IsKeyPressed(KEY_D))
            show_graphics = !show_graphics;
        if (IsKeyPressed(KEY_SPACE) && !IsKeyDown(KEY_LEFT_SHIFT)) {
            paused = !paused;
        }
        if (IsKeyPressed(KEY_UP))
            steps_per_frame = Clamp(steps_per_frame+1, 1, 5000);
        if (IsKeyPressed(KEY_DOWN))
            steps_per_frame = Clamp(steps_per_frame-1, 1, 5000);
        if (IsKeyPressed(KEY_R)) {
<<<<<<< HEAD
            free_network();
            init_network();
        }
        if (IsKeyPressed(KEY_LEFT) && !IsKeyDown(KEY_LEFT_SHIFT)) {
            // diminuisce rmax (esempio)
            if (rmax > rmin)
                rmax--;
            selected_count = pick_random_cells_in_annulus(center_r, center_c, rmin, rmax, k, selected);
        }
        if (IsKeyPressed(KEY_RIGHT)) {
            // aumenta rmax (esempio)
            rmax++;
            selected_count = pick_random_cells_in_annulus(center_r, center_c, rmin, rmax, k, selected);
        }
        if (IsKeyPressed(KEY_UP)) {
            if (rmin < rmax)
                rmin++;
            selected_count = pick_random_cells_in_annulus(center_r, center_c, rmin, rmax, k, selected);
        }
        if (IsKeyPressed(KEY_DOWN)) {
            if (rmin > 0)
                rmin--;
            selected_count = pick_random_cells_in_annulus(center_r, center_c, rmin, rmax, k, selected);
=======
            free_network(&grid);
            init_network(&grid);
>>>>>>> 3935b679
        }

        if (IsMouseButtonDown(MOUSE_LEFT_BUTTON)) {
            if (graphics_raster) {
                /* raster area coords */
                int rx = MARGIN;
                int ry = MARGIN;
                int rw = WIDTH - 2*MARGIN;
                int rh = RASTER_H;

                int nid = neuron_from_raster_click(&grid, mx, my, rx, ry, rw, rh);
                selected_neuron = (nid >= 0) ? nid : -1;
            }
            if (graphics_grid) {
                /* grid area coords */
                int rx = MARGIN;
                int ry = MARGIN;
<<<<<<< HEAD
                int rw = grid_W;
                int rh = grid_H;
=======
                int rw = grid.width;
                int rh = grid.height;
>>>>>>> 3935b679

                int nid = cell_index_from_grid_click(&grid, mx, my, rx, ry, rw, rh);
                selected_neuron = (nid >= 0) ? nid : -1;
<<<<<<< HEAD

                // imposta il centro cliccando sulla griglia
                int rel_x = mx - MARGIN;
                int rel_y = my - MARGIN;
                int c = map(rel_x, 0, grid_W, 0, grid_COLS);
                int r = map(rel_y, 0, grid_H, 0, grid_ROWS);;
                if (r >= 0 && r < grid_ROWS && c >= 0 && c < grid_COLS) {
                    center_r = r;
                    center_c = c;
                    selected_count = pick_random_cells_in_annulus(center_r, center_c, rmin, rmax, k, selected);
                }
=======
>>>>>>> 3935b679
            }
        }

        /* simulate */
        if (!paused)
            for (int s = 0; s < steps_per_frame; s++)
                sim_step(&grid);

        /* draw */
        BeginDrawing(); {
            ClearBackground(BLACK);
            if (show_graphics) {
                if (graphics_grid) {
                    // compute activities for visualization
                    compute_cell_activity(&grid);

                    grid_show(&grid);

//                    // evidenzia celle disponibili nell'anello (trasparente)
<<<<<<< HEAD
//                    for (int ni = 0; ni < N; ++ni) {
//                        CellPos cell_rc = {0};
//                        cell_rc = index_to_cellpos(ni, &cell_rc.r, &cell_rc.c);
//                        if (in_annulus(cell_rc.r, cell_rc.c, center_r, center_c, rmin, rmax)) {
//                            Vector2 cell_xy = cellpos_to_vec2(cell_rc);
//                            DrawRectangleLines(cell_xy.x+1, cell_xy.y+1, cell_W - 2, cell_H - 2, (Color){200, 230, 255, 255});
//                        }
//                    }

=======
//                    for (int ni = 0; ni < grid->numCells; ++ni) {
//                        CellPos cell_rc = {0};
//                        cell_rc = index_to_cellpos(ni, &cell_rc.r, &cell_rc.c);
//                        if (in_annulus(cell_rc.r, cell_rc.c, center, rmin, rmax)) {
//                            Vector2 cell_xy = cellpos_to_vec2(cell_rc);
//                            DrawRectangleLines(cell_xy.x+1, cell_xy.y+1, grid->cellWidth - 2, grid->cellHeight - 2, (Color){200, 230, 255, 255});
//                        }
//                    }
//
>>>>>>> 3935b679
//                    for (int i = 0; i < selected_count; i++) {
//                        // selected cell
//                        CellPos cp = {0};
//                        cp.r = selected[i].r;
//                        cp.c = selected[i].c;
//                        Vector2 xy = cellpos_to_vec2(cp);
<<<<<<< HEAD
//                        DrawRectangleLines(xy.x+2, xy.y+2, cell_W-4, cell_H-4, (Color){ 253, 249, 0, 255 });
=======
//                        DrawRectangleLines(xy.x+2, xy.y+2, grid->cellWidth-4, grid->cellHeight-4, (Color){ 253, 249, 0, 255 });
>>>>>>> 3935b679
//                    }

                    if (selected_neuron >= 0) {
                        /* selected neuron trace */
                        int sx;
                        int sy = my + MARGIN/2;
                        int sw;
                        int sh = SELECT_TRACE_H-10;
                        if (mx < WIDTH/2) {
                            sx = mx + MARGIN;
                            sw = WIDTH - 2*MARGIN - mx;
                        } else {
                            sx = MARGIN;
                            sw = mx - 2*MARGIN;
                        }

                        draw_selected_trace(sx, sy, sw, sh);
                    }

                    if (selected_neuron >= 0) {
<<<<<<< HEAD
                        int K = neurons[selected_neuron].is_exc ? CE : CI; /* only excitatory neurons have CE */
=======
                        /* only excitatory neurons have CE */
                        int K = arrlen(neurons[selected_neuron].outconn.targets);
>>>>>>> 3935b679
                        for (int i = 0; i < K; ++i) {
                            int post = neurons[selected_neuron].outconn.targets[i];
                            CellPos this_cell_pos_rc = {0};
                            CellPos post_cell_pos_rc = {0};
<<<<<<< HEAD
                            this_cell_pos_rc = index_to_cellpos(selected_neuron, &this_cell_pos_rc.r, &this_cell_pos_rc.c);
                            post_cell_pos_rc = index_to_cellpos(post, &post_cell_pos_rc.r, &post_cell_pos_rc.c);
                            Vector2 this_cell_pos_xy = cellpos_to_vec2(this_cell_pos_rc);
                            Vector2 post_cell_pos_xy = cellpos_to_vec2(post_cell_pos_rc);
                            this_cell_pos_xy = Vector2Add(this_cell_pos_xy, (Vector2){ cell_W/2, cell_H/2 });
                            post_cell_pos_xy = Vector2Add(post_cell_pos_xy, (Vector2){ cell_W/2, cell_H/2 });
                            DrawLineV(this_cell_pos_xy, post_cell_pos_xy, WHITE);
                        }
                    }

                    // testo di stato
                    DrawText(TextFormat("Center: (%d,%d)  rmin=%d  rmax=%d  selected=%d", center_r, center_c, rmin, rmax, selected_count),
                             10, grid_H - 20, 10, GRAY);
                    DrawText("Space: new pick  Click: set center  Up/Down: rmin  RIGHT/LEFT: rmax", 10, grid_H - 36, 10, GRAY);
=======
                            this_cell_pos_rc = grid_index_to_cellpos(&grid, selected_neuron, &this_cell_pos_rc);
                            post_cell_pos_rc = grid_index_to_cellpos(&grid, post, &post_cell_pos_rc);
                            Vector2 this_cell_pos_xy = grid_cellpos_to_vec2(&grid, this_cell_pos_rc);
                            Vector2 post_cell_pos_xy = grid_cellpos_to_vec2(&grid, post_cell_pos_rc);
                            this_cell_pos_xy = Vector2Add(this_cell_pos_xy, (Vector2){ grid.cellWidth/2, grid.cellHeight/2 });
                            post_cell_pos_xy = Vector2Add(post_cell_pos_xy, (Vector2){ grid.cellWidth/2, grid.cellHeight/2 });
                            DrawLineV(this_cell_pos_xy, post_cell_pos_xy, WHITE);
                        }
                    }
>>>>>>> 3935b679
                }
                if (graphics_raster) {
                    /* Raster */
                    int rx = MARGIN;
                    int ry = MARGIN;
                    int rw = WIDTH - 2*MARGIN;
                    int rh = RASTER_H;
                    DrawRectangleLines(rx-1, ry-1, rw+2, rh+2, LIGHTGRAY);
                    DrawText("Raster (last 2000 ms)", rx+6, ry+6, 14, LIGHTGRAY);

                    /* draw spikes in last 2000 ms */
                    int window_ms = 2000;
                    int display_start = t_ms - window_ms;
                    if (display_start < 0)
                        display_start = 0;
                    for (int i = 0; i < firing_count; i++) {
                        int ft = firing_times[i].time_ms;   // firing time
                        int nid = firing_times[i].neuron;   // neuron id
                        if (ft < display_start)
                            continue;
                        float x = rx + map((float)nid, 0.0, (float)grid.numCells, 0.0, rw);
                        float y = ry + ((float)(ft - display_start) / window_ms) * rh;
                        Color pc = neurons[nid].is_exc ? GREEN : DARKGREEN;
                        pc.a = 150;
                        DrawRectangle((int)x-1, (int)y-1, 2, 2, pc);
                        if (nid == selected_neuron)
                            DrawCircle((int)x, (int)y, 3, YELLOW);
                        if ((ft < t_ms) && (ft > t_ms - 10)) {
                            if (neurons[nid].is_exc ) {
                                DrawCircle((int)x, (int)y, 3, WHITE);
                            } else {
                                DrawCircle((int)x, (int)y, 3, RED);
                            }
                        }
                    }

                    /* v snapshot */
                    int vx = MARGIN;
                    int vy = ry + rh + MARGIN;
                    int vw = WIDTH - 2*MARGIN;
                    int vh = VTRACE_H;
                    DrawRectangleLines(vx-1, vy-1, vw+2, vh+2, LIGHTGRAY);
                    DrawText("v snapshot (sampled neurons)", vx+6, vy+6, 14, LIGHTGRAY);

                    /* sample M neurons across population */
                    int M = grid.numCells; //300;
                    if (M > grid.numCells)
                        M = grid.numCells;
                    int step = grid.numCells / M;
                    if (step < 1)
                        step = 1;
                    int idx = 0;
                    for (int i = 0; i < grid.numCells && idx < M; i += step, idx++) {
                        float vv = neurons[i].v;
                        float norm = (vv + 100.0f) / 140.0f;
                        if (norm < 0)
                            norm = 0;
                        if (norm > 1)
                            norm = 1;
                        int x = vx + (int)((float)idx / (float)M * vw);
                        int y = vy + 20 + (int)((1.0f - norm) * (vh - 40));
                        Color col = neurons[i].is_exc ? GREEN: DARKGREEN;
                        DrawRectangle(x-1, y-1, 2, 2, col);
                        if (i == selected_neuron)
                            DrawCircle(x, y, 3, YELLOW);
                    }

                    /* mean weight panel */
                    int px = MARGIN, py = vy + vh + MARGIN;
                    int pw = WIDTH - 2*MARGIN;
                    int ph = PANEL_H;
                    DrawRectangleLines(px-1, py-1, pw+2, ph+2, LIGHTGRAY);
                    float mw = mean_exc_weight(&grid);
                    char info[256];
                    snprintf(info, sizeof(info), "t=%d ms  mean_exc_weight=%.3f  steps/frame=%d  %s", t_ms, mw, steps_per_frame, paused ? "PAUSED" : "RUN");
                    DrawText(info, px+6, py+6, 14, WHITE);
                    /* draw bar */
                    float barw = (mw / 10.0f) * (pw - 40);
                    float bary = (float)py + (float)PANEL_H * 0.1 + 20.0;
                    float barh = (float)PANEL_H - (float)PANEL_H * 0.33 * 2.0 + 0.1;
                    DrawRectangle(
                            px+20,
                            bary,
                            (int)Clamp(barw, 0, pw-40),
                            barh,
                            GREEN);

                    /* selected neuron trace */
                    int sx = MARGIN;
                    int sy = py + ph + MARGIN;
                    int sw = WIDTH - 2*MARGIN;
                    int sh = SELECT_TRACE_H-10;
                    DrawRectangleLines(sx-1, sy-1, sw+2, sh+2, LIGHTGRAY);
                    draw_selected_trace(sx, sy, sw, sh);
                }
            }

            /* infos */
            int ry = MARGIN;
            int rh = RASTER_H;
            int vy = ry + rh + MARGIN;
            int vh = VTRACE_H;

            int px = MARGIN;
            int py = vy + vh + MARGIN;
            float mw = mean_exc_weight(&grid);
            char info[256];
            snprintf(info, sizeof(info), "t=%d ms  mean_exc_weight=%.3f  steps/frame=%d  %s", t_ms, mw, steps_per_frame, paused ? "PAUSED" : "RUN");
            DrawText(info, px+6, py+6, 14, WHITE);

            /* footer */
            DrawText(TextFormat("SPACE: pause/run   UP/DOWN: +/- speed   D: display   G: raster<>grid   R: reset   Click %s to select neuron", graphics_raster?"raster":"grid"), MARGIN+5, HEIGHT-15, 14, GRAY);

            if (show_fps)
                DrawFPS(10, 10);
        } EndDrawing();
    }

    free_network(&grid);
    arrfree(palette);

    CloseWindow();

    return 0;
}<|MERGE_RESOLUTION|>--- conflicted
+++ resolved
@@ -35,18 +35,6 @@
 #define PANEL_H 50
 #define SELECT_TRACE_H 100
 
-<<<<<<< HEAD
-// Parametri visualization configurabili
-static float *cell_activity;
-
-static int grid_COLS;
-static int grid_ROWS;
-static int cells; // this number needs to be == N == NE+NI
-static int grid_W;
-static int grid_H;
-static float cell_W;
-static float cell_H;
-=======
 typedef struct
 {
     int numCols;
@@ -57,31 +45,12 @@
     float cellWidth; // pixel
     float cellHeight; // pixel
 } Grid;
->>>>>>> 3935b679
 
 float rand01(void)
 {
     return (float)rand() / (float)RAND_MAX;
 }
 
-<<<<<<< HEAD
-//// sqrtf done the quakeIII way (slower than gnu sqrtf on amd phenomII)
-//float d_sqrt(float number)
-//{
-//    int i;
-//    float x, y;
-//    x = number * 0.5;
-//    y = number;
-//    i = *(int*)&y;
-//    i = 0x5f3759df - (i >> 1);
-//    y = *(float*)&i;
-//    y = y * (1.5 - (x * y * y));
-//    y = y * (1.5 - (x * y * y));
-//    return number * y;
-//}
-
-=======
->>>>>>> 3935b679
 uint f_randi(uint32_t index)
 {
     index = (index << 13) ^ index;
@@ -106,17 +75,10 @@
 int grid_toroidal_dist_sq(Grid *grid, CellPos cell1, CellPos cell2)
 {
     // distanza al quadrato considerando wrap-around (toroide) con metriche di griglia euclidea
-<<<<<<< HEAD
-    int dr = abs(r1 - r2);
-    int dc = abs(c1 - c2);
-    if (dr > grid_ROWS/2) dr = grid_ROWS - dr;
-    if (dc > grid_COLS/2) dc = grid_COLS - dc;
-=======
     int dr = abs(cell1.r - cell2.r);
     int dc = abs(cell1.c - cell2.c);
     if (dr > grid->numRows/2) dr = grid->numRows - dr;
     if (dc > grid->numCols/2) dc = grid->numCols - dc;
->>>>>>> 3935b679
     return dr*dr + dc*dc;
 }
 
@@ -133,16 +95,6 @@
 int grid_pick_random_cells_in_annulus(Grid *grid, CellPos center_cell, int rmin, int rmax, int k, CellPos *out)
 {
     // Raccogli tutte le celle ammissibili
-<<<<<<< HEAD
-    CellPos *candidates = (CellPos*)malloc(grid_ROWS * grid_COLS * sizeof(CellPos));
-    int cnt = 0;
-    for (int r = 0; r < grid_ROWS; r++) {
-        for (int c = 0; c < grid_COLS; c++) {
-            if (in_annulus(r, c, rc, cc, rmin, rmax)) {
-                candidates[cnt].r = r;
-                candidates[cnt].c = c;
-                cnt++;
-=======
     CellPos *candidates = NULL;
     int cnt = 0;
     for (int r = 0; r < grid->numRows; r++) {
@@ -150,7 +102,6 @@
             if (grid_in_annulus(grid, (CellPos){r, c}, center_cell, rmin, rmax)) {
                 CellPos cand = {r, c};
                 arrput(candidates, cand);
->>>>>>> 3935b679
             }
         }
     }
@@ -245,19 +196,6 @@
 }
 
 /* helper: convert index -> row,col and viceversa */
-<<<<<<< HEAD
-static inline CellPos index_to_cellpos(int idx, int *r, int *c) {
-    *r = idx / grid_COLS;
-    *c = idx % grid_COLS;
-    return (CellPos){ *r, *c };
-}
-static inline int cellpos_to_index(int r, int c) {
-    if (r < 0)
-        r = (r % grid_ROWS + grid_ROWS) % grid_ROWS;
-    if (c < 0)
-        c = (c % grid_COLS + grid_COLS) % grid_COLS;
-    return r * grid_COLS + c;
-=======
 static inline CellPos grid_index_to_cellpos(Grid *grid, int idx, CellPos *cell)
 {
     *cell = (CellPos){idx / grid->numCols, idx % grid->numCols};
@@ -270,19 +208,13 @@
     if (cell.c < 0)
         cell.c = (cell.c % grid->numCols + grid->numCols) % grid->numCols;
     return cell.r * grid->numCols + cell.c;
->>>>>>> 3935b679
 }
 /* helper: convert row,col -> x,y (cell's top left+MARGIN) */
 static inline Vector2 grid_cellpos_to_vec2(Grid *grid, CellPos cp)
 {
     Vector2 ret = {0};
-<<<<<<< HEAD
-    ret.x = MARGIN + cp.c * cell_W;
-    ret.y = MARGIN + cp.r * cell_H;
-=======
     ret.x = MARGIN + cp.c * grid->cellWidth;
     ret.y = MARGIN + cp.r * grid->cellHeight;
->>>>>>> 3935b679
     return ret;
 }
 
@@ -347,15 +279,6 @@
     return arr;
 }
 
-<<<<<<< HEAD
-int factors(long long n, long long *a, long long *b)
-{
-    double R = 16.0/9.0 ;
-
-    if (n <= 0) {
-        fprintf(stderr, "N deve essere positivo\n");
-        return 1;
-=======
 typedef struct
 {
     long long rows;
@@ -369,25 +292,10 @@
     if (num <= 0) {
         fprintf(stderr, "N deve essere positivo\n");
         return ret;
->>>>>>> 3935b679
     }
 
     double best_diff = INFINITY;
     // Primo pass: trovare la differenza minima assoluta |(double)a/b - R|
-<<<<<<< HEAD
-    for (long long a = 1; a * a <= n; ++a) {
-        if (n % a == 0) {
-            long long b = n / a;
-            double ratio1 = (double)a / (double)b;
-            double diff1 = fabs(ratio1 - R);
-            if (diff1 < best_diff) best_diff = diff1;
-
-            // considerare anche la coppia invertita se diversa
-            if (a != b) {
-                double ratio2 = (double)b / (double)a;
-                double diff2 = fabs(ratio2 - R);
-                if (diff2 < best_diff) best_diff = diff2;
-=======
     for (long long col = 1; col * col <= num; ++col) {
         if (num % col == 0) {
             long long row = num / col;
@@ -402,35 +310,12 @@
                 double diff2 = fabs(ratio2 - R);
                 if (diff2 < best_diff)
                     best_diff = diff2;
->>>>>>> 3935b679
             }
         }
     }
 
     // Seconda pass: stampare tutte le coppie che raggiungono best_diff (tolleranza per fp)
     const double eps = 1e-12;
-<<<<<<< HEAD
-    printf("Fattori di %lld con rapporto vicino a %.12g (diff minima = %.12g):\n", n, R, best_diff);
-    for (long long a = 1; a * a <= n; ++a) {
-        if (n % a == 0) {
-            long long b = n / a;
-            double ratio1 = (double)a / (double)b;
-            double diff1 = fabs(ratio1 - R);
-            if (fabs(diff1 - best_diff) <= eps) {
-                printf("%lld x %lld  -> rapporto = %.12g\n", a, b, ratio1);
-            }
-            if (a != b) {
-                double ratio2 = (double)b / (double)a;
-                double diff2 = fabs(ratio2 - R);
-                if (fabs(diff2 - best_diff) <= eps) {
-                    printf("%lld x %lld  -> rapporto = %.12g\n", b, a, ratio2);
-                }
-            }
-        }
-    }
-
-    return 0;
-=======
     printf("Fattori di %lld con rapporto vicino a %.12g (diff minima = %.12g):\n", num, R, best_diff);
     for (long long col = 1; col * col <= num; ++col) {
         if (num % col == 0) {
@@ -477,25 +362,16 @@
     if (di < 1) di = 1;
     if (di > MAX_DELAY) di = MAX_DELAY;
     return (unsigned char)di;
->>>>>>> 3935b679
 }
 
 /* Initialize network (connections, weights, delays, v/u, buffers) */
 static void init_network(Grid *grid)
 {
-<<<<<<< HEAD
-    vhist_idx = 0;
-    /* per-neuron u history index for selected trace (circular) */
-    uhist_idx = 0;
-
-    /* Alloca e imposta eccitatorio/inibitorio casualmente:
-=======
     /* per-neuron v,u history index for selected trace (circular) */
     vhist_idx = 0;
     uhist_idx = 0;
 
     /* Alloca e imposta tutto eccitatorio/inibitorio casualmente:
->>>>>>> 3935b679
      * crea un array di N zeri, imposta NE posizioni a 1 senza
      * ripetizione (Fisher–Yates)*/
     /* flags: 1 = eccitatorio, 0 = inibitorio */
@@ -513,10 +389,6 @@
     }
     free(pool);
 
-<<<<<<< HEAD
-    arrsetlen(neurons, N);
-=======
->>>>>>> 3935b679
     /* allocate */
     arrsetlen(neurons, grid->numCells);
     arrsetlen(firing_times, firing_cap);
@@ -525,10 +397,6 @@
         neurons[i].cell_activity = 0.0f;
     }
 
-<<<<<<< HEAD
-    cell_activity = (float*)calloc(cells, sizeof(float));
-
-=======
     /* parametri del paper in mm */
     const float local_exc_span_mm = 1.5f;
     const float inh_span_mm = 0.5f;
@@ -539,7 +407,6 @@
     const int exc_local_targets = 75;
     const int exc_distant_targets = 25;
     const int inh_local_targets = 25;
->>>>>>> 3935b679
 
     /* init neurons usando flags[i] */
     for (int i = 0; i < grid->numCells; i++) {
@@ -566,36 +433,6 @@
         }
     }
 
-<<<<<<< HEAD
-    /* init connections usando flags[i] */
-    for (int i = 0; i < N; i++) {
-        int K = flags[i] ? CE : CI;
-        CellPos *selected = NULL;
-        arrsetlen(selected, neurons[i].is_exc ? CE : CI);
-        int selected_count = 0;
-
-        int rmin = 0;
-        int rmax = neurons[i].is_exc ? 6 : 3;
-        CellPos this_cell = index_to_cellpos(i, &this_cell.r, &this_cell.c);
-        // primo picking iniziale
-        selected_count = pick_random_cells_in_annulus(this_cell.r, this_cell.c, rmin, rmax, K, selected);
-
-        neurons[i].outconn.targets = (int*)malloc(K * sizeof(int));
-        neurons[i].outconn.weights = (float*)malloc(K * sizeof(float));
-        neurons[i].outconn.delay = (unsigned char*)malloc(K * sizeof(unsigned char));
-        for (int j = 0; j < K; j++) {
-            int t = rand() % selected_count;
-            neurons[i].outconn.targets[j] = cellpos_to_index(selected[t].r, selected[t].c);
-            if (flags[i]) {
-                /* excitatory initial weight random around 6.0 +- */
-                neurons[i].outconn.weights[j] = 6.0f * frandf();
-                /* excitatory delay 1..MAX_DELAY */
-                neurons[i].outconn.delay[j] = (unsigned char)(1 + (rand() % MAX_DELAY));
-            } else {
-                /* inhibitory negative weight */
-                neurons[i].outconn.weights[j] = -5.0f * frandf();
-                neurons[i].outconn.delay[j] = 1; /* inhibitory delay 1 ms */
-=======
     /* principale loop sui neuroni */
     for (int i = 0; i < grid->numCells; ++i) {
         int is_exc = neurons[i].is_exc;
@@ -665,13 +502,9 @@
                     }
                     arrfree(near); near = NULL;
                 }
->>>>>>> 3935b679
             }
             arrfree(ring); ring = NULL;
         }
-<<<<<<< HEAD
-        arrfree(selected);
-=======
 
 //        /* 3) riempi con bersagli casuali se necessario */
 //        while (filled < K) {
@@ -721,7 +554,6 @@
 //        }
 //
 //        arrfree(selected);
->>>>>>> 3935b679
     }
 
     init_delay_buckets();
@@ -900,11 +732,7 @@
     t_ms += DT;
     vhist_idx = (vhist_idx + 1) % VUBUF_LEN_MS;
     uhist_idx = (uhist_idx + 1) % VUBUF_LEN_MS;
-<<<<<<< HEAD
-    for (int i = 0; i < N; i++) {
-=======
     for (int i = 0; i < grid->numCells; i++) {
->>>>>>> 3935b679
         neurons[i].v_hist[vhist_idx] = neurons[i].v;
         neurons[i].u_hist[uhist_idx] = neurons[i].u;
     }
@@ -958,19 +786,12 @@
     if (click_x <= rx || click_x >= rx+rw || click_y <= ry || click_y >= ry+rh)
         return -1;
 
-<<<<<<< HEAD
-    int nidx = map(rel_x, 0, grid_W, 0, grid_COLS);
-    int nidy = map(rel_y, 0, grid_H, 0, grid_ROWS);;
-
-    int nid = nidy * grid_COLS + nidx;
-=======
     CellPos cell = {
             map(rel_y, 0, grid->height, 0, grid->numRows),
             map(rel_x, 0, grid->width,  0, grid->numCols)
     };
 
     int cell_idx = cell.r * grid->numCols + cell.c;
->>>>>>> 3935b679
 
     if (cell_idx < 0)
         cell_idx = 0;
@@ -1035,13 +856,8 @@
 void compute_cell_activity(Grid *grid)
 {
     // zero
-<<<<<<< HEAD
-    for (int k = 0; k < cells; k++)
-        cell_activity[k] = 0.0f;
-=======
     for (int k = 0; k < grid->numCells; k++)
         neurons[k].cell_activity = 0.0f;
->>>>>>> 3935b679
 
     // accumulate contributions per neuron into its cell
     for (int cell = 0; cell < grid->numCells; cell++) {
@@ -1061,11 +877,7 @@
         neurons[cell].cell_activity += metric;
     }
     // normalize
-<<<<<<< HEAD
-    for (int k = 0; k < cells; k++) {
-=======
     for (int k = 0; k < grid->numCells; k++) {
->>>>>>> 3935b679
         // normalization scale empirical
         float val = neurons[k].cell_activity; // TESTING / 20.0f;
         if (val > 1.0f)
@@ -1076,19 +888,6 @@
 
 void grid_show(Grid *grid)
 {
-<<<<<<< HEAD
-    DrawRectangleLines(MARGIN, MARGIN, grid_W, grid_H, WHITE);
-    for (int r = 0; r < grid_ROWS; r++) {
-        for (int c = 0; c < grid_COLS; c++) {
-            int idx = r*grid_COLS + c;
-            float val = cell_activity[idx];
-            Color col = Palette_Sample(&palette, val);
-            int x = MARGIN + c * cell_W;
-            int y = MARGIN + r * cell_H;
-            DrawRectangle(x+1, y+1, cell_W - 1, cell_H - 1, col);
-            if (idx == selected_neuron) {
-                DrawRectangleLines(x, y, cell_W, cell_H, MAGENTA);
-=======
     DrawRectangleLines(MARGIN, MARGIN, grid->width, grid->height, WHITE);
 
     for (int r = 0; r < grid->numRows; r++) {
@@ -1101,7 +900,6 @@
             DrawRectangle(x+1, y+1, grid->cellWidth - 1, grid->cellHeight - 1, col);
             if (idx == selected_neuron) {
                 DrawRectangleLines(x, y, grid->cellWidth, grid->cellHeight, MAGENTA);
->>>>>>> 3935b679
             }
         }
     }
@@ -1121,15 +919,6 @@
 {
     srand((unsigned)time(NULL));
 
-<<<<<<< HEAD
-    grid_COLS = 40;
-    grid_ROWS = 25;
-    cells = (grid_COLS*grid_ROWS); // this number needs to be == N == NE+NI
-    grid_W = (WIDTH - 2*MARGIN);
-    grid_H = (HEIGHT - 2*MARGIN);
-    cell_W = ((float)grid_W / (float)grid_COLS);
-    cell_H = ((float)grid_H / (float)grid_ROWS);
-=======
     int grid_width = (WIDTH - 2*MARGIN);
     int grid_height = (HEIGHT - 2*MARGIN);
     int num_cells = 2000;
@@ -1143,30 +932,15 @@
             .cellWidth = ((float)grid_width / (float)gf.cols),
             .cellHeight = ((float)grid_height / (float)gf.rows)
     };
->>>>>>> 3935b679
 
     Palette_init(&palette, STOCK_COLDHOT3);
 
     // Parametri di esempio
     int rmin = 0;
     int rmax = 6;
-<<<<<<< HEAD
-    int k = CE; // numero di celle da estrarre
-
-    // centro iniziale al centro della griglia
-    int center_r = grid_ROWS / 2;
-    int center_c = grid_COLS / 2;
-
-    CellPos *selected = (CellPos*)malloc(k * sizeof(CellPos));
-    int selected_count = 0;
-
-    // primo picking iniziale
-    selected_count = pick_random_cells_in_annulus(center_r, center_c, rmin, rmax, k, selected);
-=======
 
     // centro iniziale al centro della griglia
     CellPos center = { grid.numRows / 2, grid.numCols / 2 };
->>>>>>> 3935b679
 
     InitWindow(WIDTH, HEIGHT, "spnet_ray_stdp - Izhikevich + STDP (C + raylib)");
     SetTargetFPS(30);
@@ -1203,34 +977,8 @@
         if (IsKeyPressed(KEY_DOWN))
             steps_per_frame = Clamp(steps_per_frame-1, 1, 5000);
         if (IsKeyPressed(KEY_R)) {
-<<<<<<< HEAD
-            free_network();
-            init_network();
-        }
-        if (IsKeyPressed(KEY_LEFT) && !IsKeyDown(KEY_LEFT_SHIFT)) {
-            // diminuisce rmax (esempio)
-            if (rmax > rmin)
-                rmax--;
-            selected_count = pick_random_cells_in_annulus(center_r, center_c, rmin, rmax, k, selected);
-        }
-        if (IsKeyPressed(KEY_RIGHT)) {
-            // aumenta rmax (esempio)
-            rmax++;
-            selected_count = pick_random_cells_in_annulus(center_r, center_c, rmin, rmax, k, selected);
-        }
-        if (IsKeyPressed(KEY_UP)) {
-            if (rmin < rmax)
-                rmin++;
-            selected_count = pick_random_cells_in_annulus(center_r, center_c, rmin, rmax, k, selected);
-        }
-        if (IsKeyPressed(KEY_DOWN)) {
-            if (rmin > 0)
-                rmin--;
-            selected_count = pick_random_cells_in_annulus(center_r, center_c, rmin, rmax, k, selected);
-=======
             free_network(&grid);
             init_network(&grid);
->>>>>>> 3935b679
         }
 
         if (IsMouseButtonDown(MOUSE_LEFT_BUTTON)) {
@@ -1248,30 +996,11 @@
                 /* grid area coords */
                 int rx = MARGIN;
                 int ry = MARGIN;
-<<<<<<< HEAD
-                int rw = grid_W;
-                int rh = grid_H;
-=======
                 int rw = grid.width;
                 int rh = grid.height;
->>>>>>> 3935b679
 
                 int nid = cell_index_from_grid_click(&grid, mx, my, rx, ry, rw, rh);
                 selected_neuron = (nid >= 0) ? nid : -1;
-<<<<<<< HEAD
-
-                // imposta il centro cliccando sulla griglia
-                int rel_x = mx - MARGIN;
-                int rel_y = my - MARGIN;
-                int c = map(rel_x, 0, grid_W, 0, grid_COLS);
-                int r = map(rel_y, 0, grid_H, 0, grid_ROWS);;
-                if (r >= 0 && r < grid_ROWS && c >= 0 && c < grid_COLS) {
-                    center_r = r;
-                    center_c = c;
-                    selected_count = pick_random_cells_in_annulus(center_r, center_c, rmin, rmax, k, selected);
-                }
-=======
->>>>>>> 3935b679
             }
         }
 
@@ -1291,17 +1020,6 @@
                     grid_show(&grid);
 
 //                    // evidenzia celle disponibili nell'anello (trasparente)
-<<<<<<< HEAD
-//                    for (int ni = 0; ni < N; ++ni) {
-//                        CellPos cell_rc = {0};
-//                        cell_rc = index_to_cellpos(ni, &cell_rc.r, &cell_rc.c);
-//                        if (in_annulus(cell_rc.r, cell_rc.c, center_r, center_c, rmin, rmax)) {
-//                            Vector2 cell_xy = cellpos_to_vec2(cell_rc);
-//                            DrawRectangleLines(cell_xy.x+1, cell_xy.y+1, cell_W - 2, cell_H - 2, (Color){200, 230, 255, 255});
-//                        }
-//                    }
-
-=======
 //                    for (int ni = 0; ni < grid->numCells; ++ni) {
 //                        CellPos cell_rc = {0};
 //                        cell_rc = index_to_cellpos(ni, &cell_rc.r, &cell_rc.c);
@@ -1311,18 +1029,13 @@
 //                        }
 //                    }
 //
->>>>>>> 3935b679
 //                    for (int i = 0; i < selected_count; i++) {
 //                        // selected cell
 //                        CellPos cp = {0};
 //                        cp.r = selected[i].r;
 //                        cp.c = selected[i].c;
 //                        Vector2 xy = cellpos_to_vec2(cp);
-<<<<<<< HEAD
-//                        DrawRectangleLines(xy.x+2, xy.y+2, cell_W-4, cell_H-4, (Color){ 253, 249, 0, 255 });
-=======
 //                        DrawRectangleLines(xy.x+2, xy.y+2, grid->cellWidth-4, grid->cellHeight-4, (Color){ 253, 249, 0, 255 });
->>>>>>> 3935b679
 //                    }
 
                     if (selected_neuron >= 0) {
@@ -1343,32 +1056,12 @@
                     }
 
                     if (selected_neuron >= 0) {
-<<<<<<< HEAD
-                        int K = neurons[selected_neuron].is_exc ? CE : CI; /* only excitatory neurons have CE */
-=======
                         /* only excitatory neurons have CE */
                         int K = arrlen(neurons[selected_neuron].outconn.targets);
->>>>>>> 3935b679
                         for (int i = 0; i < K; ++i) {
                             int post = neurons[selected_neuron].outconn.targets[i];
                             CellPos this_cell_pos_rc = {0};
                             CellPos post_cell_pos_rc = {0};
-<<<<<<< HEAD
-                            this_cell_pos_rc = index_to_cellpos(selected_neuron, &this_cell_pos_rc.r, &this_cell_pos_rc.c);
-                            post_cell_pos_rc = index_to_cellpos(post, &post_cell_pos_rc.r, &post_cell_pos_rc.c);
-                            Vector2 this_cell_pos_xy = cellpos_to_vec2(this_cell_pos_rc);
-                            Vector2 post_cell_pos_xy = cellpos_to_vec2(post_cell_pos_rc);
-                            this_cell_pos_xy = Vector2Add(this_cell_pos_xy, (Vector2){ cell_W/2, cell_H/2 });
-                            post_cell_pos_xy = Vector2Add(post_cell_pos_xy, (Vector2){ cell_W/2, cell_H/2 });
-                            DrawLineV(this_cell_pos_xy, post_cell_pos_xy, WHITE);
-                        }
-                    }
-
-                    // testo di stato
-                    DrawText(TextFormat("Center: (%d,%d)  rmin=%d  rmax=%d  selected=%d", center_r, center_c, rmin, rmax, selected_count),
-                             10, grid_H - 20, 10, GRAY);
-                    DrawText("Space: new pick  Click: set center  Up/Down: rmin  RIGHT/LEFT: rmax", 10, grid_H - 36, 10, GRAY);
-=======
                             this_cell_pos_rc = grid_index_to_cellpos(&grid, selected_neuron, &this_cell_pos_rc);
                             post_cell_pos_rc = grid_index_to_cellpos(&grid, post, &post_cell_pos_rc);
                             Vector2 this_cell_pos_xy = grid_cellpos_to_vec2(&grid, this_cell_pos_rc);
@@ -1378,7 +1071,6 @@
                             DrawLineV(this_cell_pos_xy, post_cell_pos_xy, WHITE);
                         }
                     }
->>>>>>> 3935b679
                 }
                 if (graphics_raster) {
                     /* Raster */
